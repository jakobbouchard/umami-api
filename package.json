{
	"name": "umami-api",
	"version": "0.7.2",
	"publishConfig": {
		"access": "public"
	},
	"description": "A simple API client for Umami analytics",
	"author": "Jakob Bouchard <jakob@jakobbouchard.dev> (https://jakobbouchard.dev/)",
	"contributors": [
		"Brice Vandeputte <boly38@gmail.com>"
	],
	"funding": [
		"https://github.com/sponsors/jakobbouchard",
		"https://ko-fi.com/jakobbouchard"
	],
	"license": "MIT",
	"repository": "github:jakobbouchard/umami-api-client",
	"homepage": "https://github.com/jakobbouchard/umami-api-client#readme",
	"bugs": "https://github.com/jakobbouchard/umami-api-client/issues",
	"keywords": [
		"node",
		"umami",
		"umami-api",
		"analytics",
		"umami-analytics",
		"rest",
		"api",
		"client"
	],
	"type": "module",
	"packageManager": "pnpm@7.29.0",
	"engines": {
		"node": ">=16.0.0"
	},
	"main": "./dist/index.cjs",
	"module": "./dist/index.module.js",
	"types": "./dist/index.d.ts",
	"exports": {
		".": {
			"import": "./dist/index.js",
			"require": "./dist/index.cjs",
			"types": "./dist/index.d.ts"
		}
	},
	"files": [
		"dist"
	],
	"scripts": {
		"prepare": "husky install",
		"prepublish": "pnpm build",
		"build": "tsup",
		"dev": "tsup --watch",
		"test": "vitest",
		"coverage": "vitest run --coverage",
		"typecheck": "tsc --noEmit",
		"lint": "eslint --cache .",
		"format": "prettier --cache --write ."
	},
	"dependencies": {
		"axios": "^1.3.4"
	},
	"devDependencies": {
		"@changesets/changelog-github": "^0.4.8",
		"@changesets/cli": "^2.26.0",
<<<<<<< HEAD
		"@types/node": "^18.15.3",
		"@typescript-eslint/eslint-plugin": "^5.55.0",
		"@typescript-eslint/parser": "^5.55.0",
		"@vitest/coverage-c8": "^0.29.2",
=======
		"@types/node": "^18.13.0",
		"@typescript-eslint/eslint-plugin": "^5.10.0",
		"@typescript-eslint/parser": "^5.51.0",
		"@vitest/coverage-c8": "^0.29.0",
>>>>>>> 6c9b6c92
		"axios-mock-adapter": "^1.21.2",
		"eslint": "^8.36.0",
		"eslint-config-prettier": "^8.7.0",
		"husky": "^8.0.3",
		"lint-staged": "^13.2.0",
		"prettier": "^2.8.4",
		"tsup": "^6.6.3",
		"typescript": "^4.9.5",
<<<<<<< HEAD
		"vitest": "^0.29.2",
=======
		"vitest": "^0.29.0",
>>>>>>> 6c9b6c92
		"vitest-github-actions-reporter": "^0.10.0"
	},
	"mangle": {
		"regex": "^_"
	}
}<|MERGE_RESOLUTION|>--- conflicted
+++ resolved
@@ -62,17 +62,10 @@
 	"devDependencies": {
 		"@changesets/changelog-github": "^0.4.8",
 		"@changesets/cli": "^2.26.0",
-<<<<<<< HEAD
 		"@types/node": "^18.15.3",
 		"@typescript-eslint/eslint-plugin": "^5.55.0",
 		"@typescript-eslint/parser": "^5.55.0",
 		"@vitest/coverage-c8": "^0.29.2",
-=======
-		"@types/node": "^18.13.0",
-		"@typescript-eslint/eslint-plugin": "^5.10.0",
-		"@typescript-eslint/parser": "^5.51.0",
-		"@vitest/coverage-c8": "^0.29.0",
->>>>>>> 6c9b6c92
 		"axios-mock-adapter": "^1.21.2",
 		"eslint": "^8.36.0",
 		"eslint-config-prettier": "^8.7.0",
@@ -81,11 +74,7 @@
 		"prettier": "^2.8.4",
 		"tsup": "^6.6.3",
 		"typescript": "^4.9.5",
-<<<<<<< HEAD
 		"vitest": "^0.29.2",
-=======
-		"vitest": "^0.29.0",
->>>>>>> 6c9b6c92
 		"vitest-github-actions-reporter": "^0.10.0"
 	},
 	"mangle": {
